from math import sin, cos
import numpy as np
from matplotlib.figure import Figure
from helper_fcns.utils import EndEffector, rotm_to_euler
from helper_fcns.utils import dh_to_matrix

PI = 3.1415926535897932384
np.set_printoptions(precision=3)

class Robot:
    """
    Represents a robot manipulator with various kinematic configurations.
    Provides methods to calculate forward kinematics, inverse kinematics, and velocity kinematics.
    Also includes methods to visualize the robot's motion and state in 3D.

    Attributes:
        num_joints (int): Number of joints in the robot.
        ee_coordinates (list): List of end-effector coordinates.
        robot (object): The robot object (e.g., TwoDOFRobot, ScaraRobot, etc.).
        origin (list): Origin of the coordinate system.
        axes_length (float): Length of the axes for visualization.
        point_x, point_y, point_z (list): Lists to store coordinates of points for visualization.
        show_animation (bool): Whether to show the animation or not.
        plot_limits (list): Limits for the plot view.
        fig (matplotlib.figure.Figure): Matplotlib figure for 3D visualization.
        sub1 (matplotlib.axes._subplots.Axes3DSubplot): Matplotlib 3D subplot.
    """

    def __init__(self, type='2-dof', show_animation: bool=True):
        """
        Initializes a robot with a specific configuration based on the type.

        Args:
            type (str, optional): Type of robot (e.g., '2-dof', 'scara', '5-dof'). Defaults to '2-dof'.
            show_animation (bool, optional): Whether to show animation of robot movement. Defaults to True.
        """
        if type == '2-dof':
            self.num_joints = 2
            self.ee_coordinates = ['X', 'Y']
            self.robot = TwoDOFRobot()
        
        elif type == 'scara':
            self.num_joints = 3
            self.ee_coordinates = ['X', 'Y', 'Z', 'Theta']
            self.robot = ScaraRobot()

        elif type == '5-dof':
            self.num_joints = 5
            self.ee_coordinates = ['X', 'Y', 'Z', 'RotX', 'RotY', 'RotZ']
            self.robot = FiveDOFRobot()
        
        self.origin = [0., 0., 0.]
        self.axes_length = 0.075
        self.point_x, self.point_y, self.point_z = [], [], []
        self.show_animation = show_animation
        self.plot_limits = [0.75, 0.75, 1.0]

        if self.show_animation:
            self.fig = Figure(figsize=(12, 10), dpi=100)
            self.sub1 = self.fig.add_subplot(1,1,1, projection='3d') 
            self.fig.suptitle("Manipulator Kinematics Visualization", fontsize=16)

        # initialize figure plot
        self.init_plot()

    
    def init_plot(self):
        """Initializes the plot by calculating the robot's points and calling the plot function."""
        self.robot.calc_robot_points()
        self.plot_3D()

    
    def update_plot(self, pose=None, angles=None, soln=0, numerical=False):
        """
        Updates the robot's state based on new pose or joint angles and updates the visualization.

        Args:
            pose (EndEffector, optional): Desired end-effector pose for inverse kinematics.
            angles (list, optional): Joint angles for forward kinematics.
            soln (int, optional): The inverse kinematics solution to use (0 or 1).
            numerical (bool, optional): Whether to use numerical inverse kinematics.
        """
        if pose is not None: # Inverse kinematics case
            if not numerical:
                self.robot.calc_inverse_kinematics(pose, soln=soln)
            else:
                self.robot.calc_numerical_ik(pose, tol=0.02, ilimit=50)
        elif angles is not None: # Forward kinematics case
            self.robot.calc_forward_kinematics(angles, radians=False)
        else:
            return
        self.plot_3D()


    def move_velocity(self, vel):
        """
        Moves the robot based on a given velocity input.

        Args:
            vel (list): Velocity input for the robot.
        """
        self.robot.calc_velocity_kinematics(vel)
        self.plot_3D()
        

    def draw_line_3D(self, p1, p2, format_type: str = "k-"):
        """
        Draws a 3D line between two points.

        Args:
            p1 (list): Coordinates of the first point.
            p2 (list): Coordinates of the second point.
            format_type (str, optional): The format of the line. Defaults to "k-".
        """
        self.sub1.plot([p1[0], p2[0]], [p1[1], p2[1]], [p1[2], p2[2]], format_type)


    def draw_ref_line(self, point, axes=None, ref='xyz'):
        """
        Draws reference lines from a given point along specified axes.

        Args:
            point (list): The coordinates of the point to draw from.
            axes (matplotlib.axes, optional): The axes on which to draw the reference lines.
            ref (str, optional): Which reference axes to draw ('xyz', 'xy', or 'xz'). Defaults to 'xyz'.
        """
        line_width = 0.7
        if ref == 'xyz':
            axes.plot([point[0], self.plot_limits[0]],
                      [point[1], point[1]],
                      [point[2], point[2]], 'b--', linewidth=line_width)    # X line
            axes.plot([point[0], point[0]],
                      [point[1], self.plot_limits[1]],
                      [point[2], point[2]], 'b--', linewidth=line_width)    # Y line
            axes.plot([point[0], point[0]],
                      [point[1], point[1]],
                      [point[2], 0.0], 'b--', linewidth=line_width)         # Z line
        elif ref == 'xy':
            axes.plot([point[0], self.plot_limits[0]],
                      [point[1], point[1]], 'b--', linewidth=line_width)    # X line
            axes.plot([point[0], point[0]],
                      [point[1], self.plot_limits[1]], 'b--', linewidth=line_width)    # Y line
        elif ref == 'xz':
            axes.plot([point[0], self.plot_limits[0]],
                      [point[2], point[2]], 'b--', linewidth=line_width)    # X line
            axes.plot([point[0], point[0]],
                      [point[2], 0.0], 'b--', linewidth=line_width)         # Z line


    def plot_3D(self):
        """
        Plots the 3D visualization of the robot, including the robot's links, end-effector, and reference frames.
        """        
        self.sub1.cla()
        self.point_x.clear()
        self.point_y.clear()
        self.point_z.clear()

        EE = self.robot.ee

        # draw lines to connect the points
        for i in range(len(self.robot.points)-1):
            self.draw_line_3D(self.robot.points[i], self.robot.points[i+1])

        # draw the points
        for i in range(len(self.robot.points)):
            self.point_x.append(self.robot.points[i][0])
            self.point_y.append(self.robot.points[i][1])
            self.point_z.append(self.robot.points[i][2])
        self.sub1.plot(self.point_x, self.point_y, self.point_z, marker='o', markerfacecolor='m', markersize=12)

        # draw the EE
        self.sub1.plot(EE.x, EE.y, EE.z, 'bo')
        # draw the base reference frame
        self.draw_line_3D(self.origin, [self.origin[0] + self.axes_length, self.origin[1], self.origin[2]], format_type='r-')
        self.draw_line_3D(self.origin, [self.origin[0], self.origin[1] + self.axes_length, self.origin[2]], format_type='g-')
        self.draw_line_3D(self.origin, [self.origin[0], self.origin[1], self.origin[2] + self.axes_length], format_type='b-')
        # draw the EE reference frame
        self.draw_line_3D([EE.x, EE.y, EE.z], self.robot.EE_axes[0], format_type='r-')
        self.draw_line_3D([EE.x, EE.y, EE.z], self.robot.EE_axes[1], format_type='g-')
        self.draw_line_3D([EE.x, EE.y, EE.z], self.robot.EE_axes[2], format_type='b-')
        # draw reference / trace lines
        self.draw_ref_line([EE.x, EE.y, EE.z], self.sub1, ref='xyz')

        # add text at bottom of window
        pose_text = "End-effector Pose:      [ "
        pose_text += f"X: {round(EE.x,2)},  "
        pose_text += f"Y: {round(EE.y,2)},  "
        pose_text += f"Z: {round(EE.z,2)},  "
        pose_text += f"RotX: {round(EE.rotx,2)},  "
        pose_text += f"RotY: {round(EE.roty,2)},  "
        pose_text += f"RotZ: {round(EE.rotz,2)}  "
        pose_text += " ]"

        theta_text = "Joint Positions (deg/m):     ["
        for i in range(self.num_joints):
            theta_text += f" {round(np.rad2deg(self.robot.theta[i]),2)}, "
        theta_text += " ]"
        
        textstr = pose_text + "\n" + theta_text
        self.sub1.text2D(0.3, 0.02, textstr, fontsize=13, transform=self.fig.transFigure)

        self.sub1.set_xlim(-self.plot_limits[0], self.plot_limits[0])
        self.sub1.set_ylim(-self.plot_limits[1], self.plot_limits[1])
        self.sub1.set_zlim(0, self.plot_limits[2])
        self.sub1.set_xlabel('x [m]')
        self.sub1.set_ylabel('y [m]')




class TwoDOFRobot():
    """
    Represents a 2-degree-of-freedom (DOF) robot arm with two joints and one end effector.
    Includes methods for calculating forward kinematics (FPK), inverse kinematics (IPK),
    and velocity kinematics (VK).

    Attributes:
        l1 (float): Length of the first arm segment.
        l2 (float): Length of the second arm segment.
        theta (list): Joint angles.
        theta_limits (list): Joint limits for each joint.
        ee (EndEffector): The end effector object.
        points (list): List of points representing the robot's configuration.
        num_dof (int): The number of degrees of freedom (2 for this robot).
    """

    def __init__(self):
        """
        Initializes a 2-DOF robot with default arm segment lengths and joint angles.
        """
        self.l1 = 0.30  # Length of the first arm segment
        self.l2 = 0.25  # Length of the second arm segment

        self.theta = [0.0, 0.0]  # Joint angles (in radians)
        self.theta_limits = [[-PI, PI], [-PI + 0.261, PI - 0.261]]  # Joint limits

        self.ee = EndEffector()  # The end-effector object
        self.num_dof = 2  # Number of degrees of freedom
        self.points = [None] * (self.num_dof + 1)  # List to store robot points


    def calc_forward_kinematics(self, theta: list, radians=False):
        """
        Calculates the forward kinematics for the robot based on the joint angles.

        Args:
            theta (list): Joint angles.
            radians (bool, optional): Whether the angles are in radians or degrees. Defaults to False.
        """
        
        ########################################
        # insert your code here
        
        if radians == False:
            theta = radians(theta)
        
        # unpack vars with shorter names
        #l1, l2 = self.l1, self.l2
        #th1, th2 = theta[0], theta[1]
        
        # EE pos = [x, y, phi]
        # ee_pos = np.array[l1*cos(th1) + l2*cos(th1 + th2), l1*sin(th1) + l2*sin(th1 + th2), th1+th2]

        #self.theta = theta
        ########################################


        # Update the robot configuration (i.e., the positions of the joints and end effector)
        self.calc_robot_points()


    def calc_inverse_kinematics(self, EE: EndEffector, soln=0):
        """
        Calculates the inverse kinematics (IK) for a given end effector position.

        Args:
            EE (EndEffector): The end effector object containing the target position (x, y).
            soln (int, optional): The solution branch to use. Defaults to 0 (first solution).
        """
        x, y = EE.x, EE.y
        l1, l2 = self.l1, self.l2

        ########################################

        # insert your code here

        ########################################
        
        # Calculate robot points based on the updated joint angles
        self.calc_robot_points()


    def calc_numerical_ik(self, EE: EndEffector, tol=0.01, ilimit=50):
        """
        Calculates numerical inverse kinematics (IK) based on input end effector coordinates.

        Args:
            EE (EndEffector): The end effector object containing the target position (x, y).
            tol (float, optional): The tolerance for the solution. Defaults to 0.01.
            ilimit (int, optional): The maximum number of iterations. Defaults to 50.
        """
        
        x, y = EE.x, EE.y
        
        ########################################

        # insert your code here

        ########################################

        self.calc_robot_points()


    def calc_velocity_kinematics(self, vel: list):
        """
        Calculates the velocity kinematics for the robot based on the given velocity input.

        Args:
            vel (list): The velocity vector for the end effector [vx, vy].
        """
        
        ########################################

        # insert your code here

        ########################################

        # Update robot points based on the new joint angles
        self.calc_robot_points()


    

    def calc_robot_points(self):
        """
        Calculates the positions of the robot's joints and the end effector.

        Updates the `points` list, storing the coordinates of the base, shoulder, elbow, and end effector.
        """

        

        ########################################

        # Replace the placeholder values with your code


        placeholder_value = [0.0, 0.0, 0.0]


        # Base position
        self.points[0] = placeholder_value
        # Shoulder joint
        self.points[1] = placeholder_value
        # Elbow joint
        self.points[2] = placeholder_value

        ########################################





        # Update end effector position
        self.ee.x = self.points[2][0]
        self.ee.y = self.points[2][1]
        self.ee.z = self.points[2][2]
        self.ee.rotz = self.theta[0] + self.theta[1]

        # End effector axes
        self.EE_axes = np.zeros((3, 3))
        self.EE_axes[0] = np.array([cos(self.theta[0] + self.theta[1]), sin(self.theta[0] + self.theta[1]), 0]) * 0.075 + self.points[2]
        self.EE_axes[1] = np.array([-sin(self.theta[0] + self.theta[1]), cos(self.theta[0] + self.theta[1]), 0]) * 0.075 + self.points[2]
        self.EE_axes[2] = np.array([0, 0, 1]) * 0.075 + self.points[2]



class ScaraRobot():
    """
    A class representing a SCARA (Selective Compliance Assembly Robot Arm) robot.
    This class handles the kinematics (forward, inverse, and velocity kinematics) 
    and robot configuration, including joint limits and end-effector calculations.
    """
    
    def __init__(self):
        """
        Initializes the SCARA robot with its geometry, joint variables, and limits.
        Sets up the transformation matrices and robot points.
        """
        # Geometry of the robot (link lengths in meters)
        self.l1 = 0.35  # Base to 1st joint
        self.l2 = 0.18  # 1st joint to 2nd joint
        self.l3 = 0.15  # 2nd joint to 3rd joint
        self.l4 = 0.30  # 3rd joint to 4th joint (tool or end-effector)
        self.l5 = 0.12  # Tool offset

        # Joint variables (angles in radians)
        self.theta = [0.0, 0.0, 0.0]

        # Joint angle limits (min, max) for each joint
        self.theta_limits = [
            [-np.pi, np.pi],
            [-np.pi + 0.261, np.pi - 0.261],
            [0, self.l1 + self.l3 - self.l5]
        ]

        # End-effector (EE) object to store EE position and orientation
        self.ee = EndEffector()

        # Number of degrees of freedom and number of points to store robot configuration
        self.num_dof = 3
        self.num_points = 7
        self.points = [None] * self.num_points

        # Transformation matrices (DH parameters and resulting transformation)
        self.DH = np.zeros((5, 4))  # Denavit-Hartenberg parameters (theta, d, a, alpha)
        self.T = np.zeros((self.num_dof, 4, 4))  # Transformation matrices

        ########################################

        # insert your additional code here

        ########################################

    
    def calc_forward_kinematics(self, theta: list, radians=False):
        """
        Calculate Forward Kinematics (FK) based on the given joint angles.

        Args:
            theta (list): Joint angles (in radians if radians=True, otherwise in degrees).
            radians (bool): Whether the input angles are in radians (default is False).
        """
        ########################################

        # insert your code here

        ########################################

        # Calculate robot points (e.g., end-effector position)
        self.calc_robot_points()


    def calc_inverse_kinematics(self, EE: EndEffector, soln=0):
        """
        Calculate Inverse Kinematics (IK) based on the input end-effector coordinates.

        Args:
            EE (EndEffector): End-effector object containing desired position (x, y, z).
            soln (int): Solution index (0 or 1), for multiple possible IK solutions.
        """
        x, y, z = EE.x, EE.y, EE.z
        l1, l2, l3, l4, l5 = self.l1, self.l2, self.l3, self.l4, self.l5

        ########################################

        # insert your code here

        ########################################

        # Recalculate Forward Kinematics to update the robot's configuration
        self.calc_forward_kinematics(self.theta, radians=True)


    def calc_velocity_kinematics(self, vel: list):
        """
        Calculate velocity kinematics and update joint velocities.

        Args:
            vel (array): Linear velocities (3D) of the end-effector.
        """
        ########################################

        # insert your code here

        ########################################

        # Recalculate robot points based on updated joint angles
        self.calc_robot_points()
  

    def calc_robot_points(self):
        """
        Calculate the main robot points (links and end-effector position) using the current joint angles.
        Updates the robot's points array and end-effector position.
        """

        # Calculate transformation matrices for each joint and end-effector
        self.points[0] = np.array([0, 0, 0, 1])
        self.points[1] = np.array([0, 0, self.l1, 1])
        self.points[2] = self.T[0]@self.points[0]
        self.points[3] = self.points[2] + np.array([0, 0, self.l3, 1])
        self.points[4] = self.T[0]@self.T[1]@self.points[0] + np.array([0, 0, self.l5, 1])
        self.points[5] = self.T[0]@self.T[1]@self.points[0]
        self.points[6] = self.T[0]@self.T[1]@self.T[2]@self.points[0]

        self.EE_axes = self.T[0]@self.T[1]@self.T[2]@np.array([0.075, 0.075, 0.075, 1])
        self.T_ee = self.T[0]@self.T[1]@self.T[2]

        # End-effector (EE) position and axes
        self.ee.x = self.points[-1][0]
        self.ee.y = self.points[-1][1]
        self.ee.z = self.points[-1][2]
        rpy = rotm_to_euler(self.T_ee[:3,:3])
        self.ee.rotx, self.ee.roty, self.ee.rotz = rpy
        
        # EE coordinate axes
        self.EE_axes = np.zeros((3, 3))
        self.EE_axes[0] = self.T_ee[:3,0] * 0.075 + self.points[-1][0:3]
        self.EE_axes[1] = self.T_ee[:3,1] * 0.075 + self.points[-1][0:3]
        self.EE_axes[2] = self.T_ee[:3,2] * 0.075 + self.points[-1][0:3]



class FiveDOFRobot:
    """
    A class to represent a 5-DOF robotic arm with kinematics calculations, including
    forward kinematics, inverse kinematics, velocity kinematics, and Jacobian computation.

    Attributes:
        l1, l2, l3, l4, l5: Link lengths of the robotic arm.
        theta: List of joint angles in radians.
        theta_limits: Joint limits for each joint.
        ee: End-effector object for storing the position and orientation of the end-effector.
        num_dof: Number of degrees of freedom (5 in this case).
        points: List storing the positions of the robot joints.
        DH: Denavit-Hartenberg parameters for each joint.
        T: Transformation matrices for each joint.
    """
    
    def __init__(self):
        """Initialize the robot parameters and joint limits."""
        # Link lengths
        self.l1, self.l2, self.l3, self.l4, self.l5 = 0.155, 0.099, 0.095, 0.055, 0.105
        
        # Joint angles (initialized to zero)
        self.theta = [0, 0, 0, 0, 0]
        
        # Joint limits (in radians)
        self.theta_limits = [
            [-np.pi, np.pi], 
            [-np.pi/3, np.pi], 
            [-np.pi+np.pi/12, np.pi-np.pi/4], 
            [-np.pi+np.pi/12, np.pi-np.pi/12], 
            [-np.pi, np.pi]
        ]
        
        # End-effector object
        self.ee = EndEffector()
        
        # Robot's points
        self.num_dof = 5
        self.points = [None] * (self.num_dof + 1)

        # Denavit-Hartenberg parameters and transformation matrices
        self.DH = np.zeros((5, 4))

        # container for successive transformation matrices (ie 2H3, 3H4, ...)
        self.T = np.zeros((self.num_dof, 4, 4))
        
        ########################################

        # insert your additional code here

        ########################################

    
    def calc_forward_kinematics(self, theta: list, radians=False):
        """
        Calculate forward kinematics based on the provided joint angles.
        
        Args:
            theta: List of joint angles (in degrees or radians).
            radians: Boolean flag to indicate if input angles are in radians.
        """
        ########################################

        # update transformaiton matrices to use the thetas in args

        # check that theta values are in radians
        if radians == False:
            # if values arent in radians, then convert
            theta = [radians(angle) for angle in theta]

<<<<<<< HEAD

        # calulate transformation matrices with the current thetas 
        # columns are DH params: theta, alpha, a, d
        H_01 = dh_to_matrix([theta[0],      PI/2, 0,       self.l1]) # 0H1
        H_12 = dh_to_matrix([theta[1]+PI/2, PI,   self.l2, 0])       # 1H2
        H_23 = dh_to_matrix([theta[2],      PI,   self.l3, 0])       # 2H3
        H_34 = dh_to_matrix([theta[3]+PI/2, PI/2, 0,       0])       # 3H4
        H_45 = dh_to_matrix([theta[4],      0,    0,       self.l4 + self.l5])   # 4H5

        # find the cumulative matrix
        H_05 = H_01 @ H_12 @ H_23 @ H_34 @ H_45

        # update self.T
        self.T = [H_01, H_12, H_23, H_34, H_45]
=======
<<<<<<< HEAD
        # create DH table from the thetas (in radians) passed
        # as an argument
        DH_table = self.DH_from_theta(theta_use) # might have to pass self too?
        htm_total = np.eye(4)

        for i in range(self.num_dof):
            next_htm = dh_to_matrix(DH_table[i, :])
            htm_total = np.matmul(htm_total, next_htm)
=======
        # create transformation matrices from DH table
        arr = self.DH[i,:]
        arr.tolist()
>>>>>>> 52443f4 (update current file)
>>>>>>> 113405ba


        ########################################
        
        # Calculate robot points (positions of joints)
        self.calc_robot_points()


    def calc_inverse_kinematics(self, EE: EndEffector, soln=0):
        """
        Calculate inverse kinematics to determine the joint angles based on end-effector position.
        
        Args:
            EE: EndEffector object containing desired position and orientation.
            soln: Optional parameter for multiple solutions (not implemented).
        """
        ########################################

        # insert your code here

        ########################################


    def calc_numerical_ik(self, EE: EndEffector, tol=0.01, ilimit=50):
        """ Calculate numerical inverse kinematics based on input coordinates. """
        
        ########################################

        # insert your code here

        ########################################
        self.calc_forward_kinematics(self.theta, radians=True)

    
    def calc_velocity_kinematics(self, vel: list):
        """
        Calculate the joint velocities required to achieve the given end-effector velocity.
        
        Args:
            vel: Desired end-effector velocity (3x1 vector).
        """
        ########################################
        # insert your code here

        # create zeros array to be filled with z vectors (all rotated relative to Frame 0 z vector)
        z_vec = np.zeros((self.num_dof+1, 3))    # create zeros array w/ #DOF+1 length, will hold all z vectors
        z_0 = np.array([0, 0, 1])     # this is the z-axis in ref. to Frame 0
        z_vec[0, :] = z_0      # set the first z vector to be z_0 as defined above

        # update DH table to use current angles
        self.update_DH_table()
        
        # calculate my zvectors
        for i in range(self.num_dof):  
            # make HTM matrix from current row of interest
            htm =  dh_to_matrix(self.DH[i, :])
            # extract rotation matrix (top left 3x3) from the HTM
            rotation_matrix = htm[0:3, 0:3]
            # calc next z vector as the matrix multiplication of z_i and R_(i to i+1)
            # is this right? the order?
            z_vec[i+1, :] = np.matmul(z_vec[i], rotation_matrix)
        
        # create cumulative htm matrices (ie 0H1, 0H2, 0H3, ... 0H5)
        cum_htm = np.zeros((self.num_dof, 4, 4))
        cum_htm[0, :, :] = dh_to_matrix(self.DH[0, :])
        for j in range(self.num_dof-1):
            # is the order of this matrix multiplication correct? check above too ~647
            prev_cum_htm = cum_htm[j, :, :]     # take prev cum_htm (ex 0H2)
            next_htm = dh_to_matrix(self.DH[j+1, :])           # get next non-cum htm (ex 2H3) from DH table
            
            # calculate the next cum_htm by matrix multiplication  (ex 0H2 * 2H3 = 0H3) 
            cum_htm[j+1, :, :] = np.matmul(prev_cum_htm, next_htm)
        
        # radius from base (Frame 0) to EE (Frame 5 in this case)
        r_EE = cum_htm[-1, 0:3, 3]

        # make an array of r_vectors
        # zero array to store distance (3x1 vector) for each cumulative radius (ie 0-5, 1-5, ...) 
        r_vec = np.zeros((3, self.num_dof))

        r_vec[:, 0] = r_EE
        for k in range(self.num_dof-1):
            # compute new r vector (ex r1-5, r2-5, ...) as r_EE - r0-i 
            # extract r0-i from the fourth column of the cumulative htm matrices
            # be mindful that r_vec[0] = r_EE = r0-5, while cum_htm[0] = H0-1 -> r0-1 not r0-0
            # so r_vec[0] - cum_htm[0, 0:2, 3] = r0-5 - r0-1 = r1-5 which is stored in r_vec[1]
            r_vec[:, k+1] = r_EE - cum_htm[k, 0:3, 3]

        print("well it ran so it can't be that fucked up")
        # calculate the Jacobian terms

        # container for the linear velocity component of the Jacobian 
        J_v = np.zeros((3, self.num_dof))

        for i1 in range(self.num_dof):
            # column of J = z x r
            J_v[:, i1] = np.cross(z_vec[i1, :], r_vec[:, i1])

        # what do i do neeexttttttttttttttttttttttt
        # i calculated the jacobian
        # but really this function should just be
        # theta_dot = inverse jacobian * vel (fron Args)
        # calc angular velocities for joints


        ########################################

        # Recompute robot points based on updated joint angles
        self.calc_forward_kinematics(self.theta, radians=True)

    def calc_robot_points(self):
        """ Calculates the main arm points using the current joint angles """

        # Initialize points[0] to the base (origin)
        self.points[0] = np.array([0, 0, 0, 1])

        # Precompute cumulative transformations to avoid redundant calculations
        T_cumulative = [np.eye(4)]
        for i in range(self.num_dof):
            T_cumulative.append(T_cumulative[-1] @ self.T[i])

        # Calculate the robot points by applying the cumulative transformations
        for i in range(1, 6):
            self.points[i] = T_cumulative[i] @ self.points[0]

        # Calculate EE position and rotation
        self.EE_axes = T_cumulative[-1] @ np.array([0.075, 0.075, 0.075, 1])  # End-effector axes
        self.T_ee = T_cumulative[-1]  # Final transformation matrix for EE

        # Set the end effector (EE) position
        self.ee.x, self.ee.y, self.ee.z = self.points[-1][:3]
        
        # Extract and assign the RPY (roll, pitch, yaw) from the rotation matrix
        rpy = rotm_to_euler(self.T_ee[:3, :3])
        self.ee.rotx, self.ee.roty, self.ee.rotz = rpy[2], rpy[1], rpy[0]

        # Calculate the EE axes in space (in the base frame)
        self.EE = [self.ee.x, self.ee.y, self.ee.z]
        self.EE_axes = np.array([self.T_ee[:3, i] * 0.075 + self.points[-1][:3] for i in range(3)])
        
    def update_DH_table(self):
        # updates the DH table to account for current
        # theta positions on robot. self.theta is in radians, fcn returns radians
        # returns nothing

        # construct DH table according to hand calculations
        # columns are: theta, alpha, a, d
            self.DH[0, :] = [self.theta[0],      PI/2, 0,       self.l1]
            self.DH[1, :] = [self.theta[1]+PI/2, PI,   self.l2, 0]
            self.DH[2, :] = [self.theta[2],      PI,   self.l3, 0]
            self.DH[3, :] = [self.theta[3]+PI/2, PI/2, 0,       0]
            self.DH[4, :] = [self.theta[4],      0,    0,       self.l4 + self.l5]
    
    def DH_from_theta(self, theta:list):
        # constrcuts the DH table from a provided list of angles
        # passed as an argument. assumes theta is in radians, fcn returns radians
        # returns the constructed DH table as a 5x4 array

        # construct DH table according to hand calculations
        # columns are: theta, alpha, a, d
        dh_table = np.zeros((self.num_dof, 4))
        
        dh_table[0, :] = [theta[0],      PI/2, 0,       self.l1]
        dh_table[1, :] = [theta[1]+PI/2, PI,   self.l2, 0]
        dh_table[2, :] = [theta[2],      PI,   self.l3, 0]
        dh_table[3, :] = [theta[3]+PI/2, PI/2, 0,       0]
        dh_table[4, :] = [theta[4],      0,    0,       self.l4 + self.l5]

        return dh_table

temp = FiveDOFRobot()
temp_vel = np.array([1, 2, 10])
temp.calc_velocity_kinematics(temp_vel)<|MERGE_RESOLUTION|>--- conflicted
+++ resolved
@@ -581,25 +581,11 @@
         # check that theta values are in radians
         if radians == False:
             # if values arent in radians, then convert
-            theta = [radians(angle) for angle in theta]
-
-<<<<<<< HEAD
-
-        # calulate transformation matrices with the current thetas 
-        # columns are DH params: theta, alpha, a, d
-        H_01 = dh_to_matrix([theta[0],      PI/2, 0,       self.l1]) # 0H1
-        H_12 = dh_to_matrix([theta[1]+PI/2, PI,   self.l2, 0])       # 1H2
-        H_23 = dh_to_matrix([theta[2],      PI,   self.l3, 0])       # 2H3
-        H_34 = dh_to_matrix([theta[3]+PI/2, PI/2, 0,       0])       # 3H4
-        H_45 = dh_to_matrix([theta[4],      0,    0,       self.l4 + self.l5])   # 4H5
-
-        # find the cumulative matrix
-        H_05 = H_01 @ H_12 @ H_23 @ H_34 @ H_45
-
-        # update self.T
-        self.T = [H_01, H_12, H_23, H_34, H_45]
-=======
-<<<<<<< HEAD
+            theta_use = theta * (PI/180)
+        else:
+            # if values are in radians, then use as is
+            theta_use = theta
+
         # create DH table from the thetas (in radians) passed
         # as an argument
         DH_table = self.DH_from_theta(theta_use) # might have to pass self too?
@@ -608,13 +594,8 @@
         for i in range(self.num_dof):
             next_htm = dh_to_matrix(DH_table[i, :])
             htm_total = np.matmul(htm_total, next_htm)
-=======
-        # create transformation matrices from DH table
-        arr = self.DH[i,:]
-        arr.tolist()
->>>>>>> 52443f4 (update current file)
->>>>>>> 113405ba
-
+
+        # well i found the cumulative H matrix 0H5, what do i do with it?????
 
         ########################################
         
