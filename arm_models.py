from math import sin, cos
import numpy as np
from matplotlib.figure import Figure
from helper_fcns.utils import EndEffector, rotm_to_euler, euler_to_rotm
from helper_fcns.utils import dh_to_matrix

PI = 3.1415926535897932384
np.set_printoptions(precision=3)

class Robot:
    """
    Represents a robot manipulator with various kinematic configurations.
    Provides methods to calculate forward kinematics, inverse kinematics, and velocity kinematics.
    Also includes methods to visualize the robot's motion and state in 3D.

    Attributes:
        num_joints (int): Number of joints in the robot.
        ee_coordinates (list): List of end-effector coordinates.
        robot (object): The robot object (e.g., TwoDOFRobot, ScaraRobot, etc.).
        origin (list): Origin of the coordinate system.
        axes_length (float): Length of the axes for visualization.
        point_x, point_y, point_z (list): Lists to store coordinates of points for visualization.
        show_animation (bool): Whether to show the animation or not.
        plot_limits (list): Limits for the plot view.
        fig (matplotlib.figure.Figure): Matplotlib figure for 3D visualization.
        sub1 (matplotlib.axes._subplots.Axes3DSubplot): Matplotlib 3D subplot.
    """

    def __init__(self, type='2-dof', show_animation: bool=True):
        """
        Initializes a robot with a specific configuration based on the type.

        Args:
            type (str, optional): Type of robot (e.g., '2-dof', 'scara', '5-dof'). Defaults to '2-dof'.
            show_animation (bool, optional): Whether to show animation of robot movement. Defaults to True.
        """
        if type == '2-dof':
            self.num_joints = 2
            self.ee_coordinates = ['X', 'Y']
            self.robot = TwoDOFRobot()
        
        elif type == 'scara':
            self.num_joints = 3
            self.ee_coordinates = ['X', 'Y', 'Z', 'Theta']
            self.robot = ScaraRobot()

        elif type == '5-dof':
            self.num_joints = 5
            self.ee_coordinates = ['X', 'Y', 'Z', 'RotX', 'RotY', 'RotZ']
            self.robot = FiveDOFRobot()
        
        self.origin = [0., 0., 0.]
        self.axes_length = 0.075
        self.point_x, self.point_y, self.point_z = [], [], []
        self.show_animation = show_animation
        self.plot_limits = [0.75, 0.75, 1.0]

        if self.show_animation:
            self.fig = Figure(figsize=(12, 10), dpi=100)
            self.sub1 = self.fig.add_subplot(1,1,1, projection='3d') 
            self.fig.suptitle("Manipulator Kinematics Visualization", fontsize=16)

        # initialize figure plot
        self.init_plot()

    
    def init_plot(self):
        """Initializes the plot by calculating the robot's points and calling the plot function."""
        self.robot.calc_robot_points()
        self.plot_3D()

    
    def update_plot(self, pose=None, angles=None, soln=0, numerical=False):
        """
        Updates the robot's state based on new pose or joint angles and updates the visualization.

        Args:
            pose (EndEffector, optional): Desired end-effector pose for inverse kinematics.
            angles (list, optional): Joint angles for forward kinematics.
            soln (int, optional): The inverse kinematics solution to use (0 or 1).
            numerical (bool, optional): Whether to use numerical inverse kinematics.
        """
        if pose is not None: # Inverse kinematics case
            if not numerical:
                self.robot.calc_inverse_kinematics(pose, soln=soln)
            else:
                self.robot.calc_numerical_ik(pose, tol=0.02, ilimit=50)
        elif angles is not None: # Forward kinematics case
            self.robot.calc_forward_kinematics(angles, radians=False)
        else:
            return
        self.plot_3D()


    def move_velocity(self, vel):
        """
        Moves the robot based on a given velocity input.

        Args:
            vel (list): Velocity input for the robot.
        """
        self.robot.calc_velocity_kinematics(vel)
        self.plot_3D()
        

    def draw_line_3D(self, p1, p2, format_type: str = "k-"):
        """
        Draws a 3D line between two points.

        Args:
            p1 (list): Coordinates of the first point.
            p2 (list): Coordinates of the second point.
            format_type (str, optional): The format of the line. Defaults to "k-".
        """
        self.sub1.plot([p1[0], p2[0]], [p1[1], p2[1]], [p1[2], p2[2]], format_type)


    def draw_ref_line(self, point, axes=None, ref='xyz'):
        """
        Draws reference lines from a given point along specified axes.

        Args:
            point (list): The coordinates of the point to draw from.
            axes (matplotlib.axes, optional): The axes on which to draw the reference lines.
            ref (str, optional): Which reference axes to draw ('xyz', 'xy', or 'xz'). Defaults to 'xyz'.
        """
        line_width = 0.7
        if ref == 'xyz':
            axes.plot([point[0], self.plot_limits[0]],
                      [point[1], point[1]],
                      [point[2], point[2]], 'b--', linewidth=line_width)    # X line
            axes.plot([point[0], point[0]],
                      [point[1], self.plot_limits[1]],
                      [point[2], point[2]], 'b--', linewidth=line_width)    # Y line
            axes.plot([point[0], point[0]],
                      [point[1], point[1]],
                      [point[2], 0.0], 'b--', linewidth=line_width)         # Z line
        elif ref == 'xy':
            axes.plot([point[0], self.plot_limits[0]],
                      [point[1], point[1]], 'b--', linewidth=line_width)    # X line
            axes.plot([point[0], point[0]],
                      [point[1], self.plot_limits[1]], 'b--', linewidth=line_width)    # Y line
        elif ref == 'xz':
            axes.plot([point[0], self.plot_limits[0]],
                      [point[2], point[2]], 'b--', linewidth=line_width)    # X line
            axes.plot([point[0], point[0]],
                      [point[2], 0.0], 'b--', linewidth=line_width)         # Z line


    def plot_3D(self):
        """
        Plots the 3D visualization of the robot, including the robot's links, end-effector, and reference frames.
        """        
        self.sub1.cla()
        self.point_x.clear()
        self.point_y.clear()
        self.point_z.clear()

        EE = self.robot.ee

        # draw lines to connect the points
        for i in range(len(self.robot.points)-1):
            self.draw_line_3D(self.robot.points[i], self.robot.points[i+1])

        # draw the points
        for i in range(len(self.robot.points)):
            self.point_x.append(self.robot.points[i][0])
            self.point_y.append(self.robot.points[i][1])
            self.point_z.append(self.robot.points[i][2])
        self.sub1.plot(self.point_x, self.point_y, self.point_z, marker='o', markerfacecolor='m', markersize=12)

        # draw the EE
        self.sub1.plot(EE.x, EE.y, EE.z, 'bo')
        # draw the base reference frame
        self.draw_line_3D(self.origin, [self.origin[0] + self.axes_length, self.origin[1], self.origin[2]], format_type='r-')
        self.draw_line_3D(self.origin, [self.origin[0], self.origin[1] + self.axes_length, self.origin[2]], format_type='g-')
        self.draw_line_3D(self.origin, [self.origin[0], self.origin[1], self.origin[2] + self.axes_length], format_type='b-')
        # draw the EE reference frame
        self.draw_line_3D([EE.x, EE.y, EE.z], self.robot.EE_axes[0], format_type='r-')
        self.draw_line_3D([EE.x, EE.y, EE.z], self.robot.EE_axes[1], format_type='g-')
        self.draw_line_3D([EE.x, EE.y, EE.z], self.robot.EE_axes[2], format_type='b-')
        # draw reference / trace lines
        self.draw_ref_line([EE.x, EE.y, EE.z], self.sub1, ref='xyz')

        # add text at bottom of window
        pose_text = "End-effector Pose:      [ "
        pose_text += f"X: {round(EE.x,2)},  "
        pose_text += f"Y: {round(EE.y,2)},  "
        pose_text += f"Z: {round(EE.z,2)},  "
        pose_text += f"RotX: {round(EE.rotx,2)},  "
        pose_text += f"RotY: {round(EE.roty,2)},  "
        pose_text += f"RotZ: {round(EE.rotz,2)}  "
        pose_text += " ]"

        theta_text = "Joint Positions (deg/m):     ["
        for i in range(self.num_joints):
            theta_text += f" {round(np.rad2deg(self.robot.theta[i]),2)}, "
        theta_text += " ]"
        
        textstr = pose_text + "\n" + theta_text
        self.sub1.text2D(0.3, 0.02, textstr, fontsize=13, transform=self.fig.transFigure)

        self.sub1.set_xlim(-self.plot_limits[0], self.plot_limits[0])
        self.sub1.set_ylim(-self.plot_limits[1], self.plot_limits[1])
        self.sub1.set_zlim(0, self.plot_limits[2])
        self.sub1.set_xlabel('x [m]')
        self.sub1.set_ylabel('y [m]')




class TwoDOFRobot():
    """
    Represents a 2-degree-of-freedom (DOF) robot arm with two joints and one end effector.
    Includes methods for calculating forward kinematics (FPK), inverse kinematics (IPK),
    and velocity kinematics (VK).

    Attributes:
        l1 (float): Length of the first arm segment.
        l2 (float): Length of the second arm segment.
        theta (list): Joint angles.
        theta_limits (list): Joint limits for each joint.
        ee (EndEffector): The end effector object.
        points (list): List of points representing the robot's configuration.
        num_dof (int): The number of degrees of freedom (2 for this robot).
    """

    def __init__(self):
        """
        Initializes a 2-DOF robot with default arm segment lengths and joint angles.
        """
        self.l1 = 0.30  # Length of the first arm segment
        self.l2 = 0.25  # Length of the second arm segment

        self.theta = [0.0, 0.0]  # Joint angles (in radians)
        self.theta_limits = [[-PI, PI], [-PI + 0.261, PI - 0.261]]  # Joint limits

        self.ee = EndEffector()  # The end-effector object
        self.num_dof = 2  # Number of degrees of freedom
        self.points = [None] * (self.num_dof + 1)  # List to store robot points


    def calc_forward_kinematics(self, theta: list, radians=False):
        """
        Calculates the forward kinematics for the robot based on the joint angles.

        Args:
            theta (list): Joint angles.
            radians (bool, optional): Whether the angles are in radians or degrees. Defaults to False.
        """
        
        ########################################
        # insert your code here
        
        if radians == False:
            theta = radians(theta)
        
        # unpack vars with shorter names
        #l1, l2 = self.l1, self.l2
        #th1, th2 = theta[0], theta[1]
        
        # EE pos = [x, y, phi]
        # ee_pos = np.array[l1*cos(th1) + l2*cos(th1 + th2), l1*sin(th1) + l2*sin(th1 + th2), th1+th2]

        #self.theta = theta
        ########################################


        # Update the robot configuration (i.e., the positions of the joints and end effector)
        self.calc_robot_points()


    def calc_inverse_kinematics(self, EE: EndEffector, soln=0):
        """
        Calculates the inverse kinematics (IK) for a given end effector position. Update theta

        Args:
            EE (EndEffector): The end effector object containing the target position (x, y).
            soln (int, optional): The solution branch to use. Defaults to 0 (first solution).
        """
        x, y = EE.x, EE.y
        l1, l2 = self.l1, self.l2

        ########################################

        # insert your code here

        ########################################
        
        # Calculate robot points based on the updated joint angles
        self.calc_robot_points()


    def calc_numerical_ik(self, EE: EndEffector, tol=0.01, ilimit=50):
        """
        Calculates numerical inverse kinematics (IK) based on input end effector coordinates.

        Args:
            EE (EndEffector): The end effector object containing the target position (x, y).
            tol (float, optional): The tolerance for the solution. Defaults to 0.01.
            ilimit (int, optional): The maximum number of iterations. Defaults to 50.
        """
        
        x, y = EE.x, EE.y
        
        ########################################

        # insert your code here

        ########################################

        self.calc_robot_points()


    def calc_velocity_kinematics(self, vel: list):
        """
        Calculates the velocity kinematics for the robot based on the given velocity input.

        Args:
            vel (list): The velocity vector for the end effector [vx, vy].
        """
        
        ########################################

        # insert your code here

        ########################################

        # Update robot points based on the new joint angles
        self.calc_robot_points()


    

    def calc_robot_points(self):
        """
        Calculates the positions of the robot's joints and the end effector.

        Updates the `points` list, storing the coordinates of the base, shoulder, elbow, and end effector.
        """

        

        ########################################

        # Replace the placeholder values with your code


        placeholder_value = [0.0, 0.0, 0.0]


        # Base position
        self.points[0] = placeholder_value
        # Shoulder joint
        self.points[1] = placeholder_value
        # Elbow joint
        self.points[2] = placeholder_value

        ########################################





        # Update end effector position
        self.ee.x = self.points[2][0]
        self.ee.y = self.points[2][1]
        self.ee.z = self.points[2][2]
        self.ee.rotz = self.theta[0] + self.theta[1]

        # End effector axes
        self.EE_axes = np.zeros((3, 3))
        self.EE_axes[0] = np.array([cos(self.theta[0] + self.theta[1]), sin(self.theta[0] + self.theta[1]), 0]) * 0.075 + self.points[2]
        self.EE_axes[1] = np.array([-sin(self.theta[0] + self.theta[1]), cos(self.theta[0] + self.theta[1]), 0]) * 0.075 + self.points[2]
        self.EE_axes[2] = np.array([0, 0, 1]) * 0.075 + self.points[2]



class ScaraRobot():
    """
    A class representing a SCARA (Selective Compliance Assembly Robot Arm) robot.
    This class handles the kinematics (forward, inverse, and velocity kinematics) 
    and robot configuration, including joint limits and end-effector calculations.
    """
    
    def __init__(self):
        """
        Initializes the SCARA robot with its geometry, joint variables, and limits.
        Sets up the transformation matrices and robot points.
        """
        # Geometry of the robot (link lengths in meters)
        self.l1 = 0.35  # Base to 1st joint
        self.l2 = 0.18  # 1st joint to 2nd joint
        self.l3 = 0.15  # 2nd joint to 3rd joint
        self.l4 = 0.30  # 3rd joint to 4th joint (tool or end-effector)
        self.l5 = 0.12  # Tool offset

        # Joint variables (angles in radians)
        self.theta = [0.0, 0.0, 0.0]

        # Joint angle limits (min, max) for each joint
        self.theta_limits = [
            [-np.pi, np.pi],
            [-np.pi + 0.261, np.pi - 0.261],
            [0, self.l1 + self.l3 - self.l5]
        ]

        # End-effector (EE) object to store EE position and orientation
        self.ee = EndEffector()

        # Number of degrees of freedom and number of points to store robot configuration
        self.num_dof = 3
        self.num_points = 7
        self.points = [None] * self.num_points

        # Transformation matrices (DH parameters and resulting transformation)
        self.DH = np.zeros((5, 4))  # Denavit-Hartenberg parameters (theta, d, a, alpha)
        self.T = np.zeros((self.num_dof, 4, 4))  # Transformation matrices

        ########################################

        # insert your additional code here

        ########################################

    
    def calc_forward_kinematics(self, theta: list, radians=False):
        """
        Calculate Forward Kinematics (FK) based on the given joint angles.

        Args:
            theta (list): Joint angles (in radians if radians=True, otherwise in degrees).
            radians (bool): Whether the input angles are in radians (default is False).
        """
        ########################################

        # insert your code here

        ########################################

        # Calculate robot points (e.g., end-effector position)
        self.calc_robot_points()


    def calc_inverse_kinematics(self, EE: EndEffector, soln=0):
        """
        Calculate Inverse Kinematics (IK) based on the input end-effector coordinates.

        Args:
            EE (EndEffector): End-effector object containing desired position (x, y, z).
            soln (int): Solution index (0 or 1), for multiple possible IK solutions.
        """
        x, y, z = EE.x, EE.y, EE.z
        l1, l2, l3, l4, l5 = self.l1, self.l2, self.l3, self.l4, self.l5

        ########################################

        # insert your code here

        ########################################

        # Recalculate Forward Kinematics to update the robot's configuration
        self.calc_forward_kinematics(self.theta, radians=True)


    def calc_velocity_kinematics(self, vel: list):
        """
        Calculate velocity kinematics and update joint velocities.

        Args:
            vel (array): Linear velocities (3D) of the end-effector.
        """
        ########################################

        # insert your code here

        ########################################

        # Recalculate robot points based on updated joint angles
        self.calc_robot_points()
  

    def calc_robot_points(self):
        """
        Calculate the main robot points (links and end-effector position) using the current joint angles.
        Updates the robot's points array and end-effector position.
        """

        # Calculate transformation matrices for each joint and end-effector
        self.points[0] = np.array([0, 0, 0, 1])
        self.points[1] = np.array([0, 0, self.l1, 1])
        self.points[2] = self.T[0]@self.points[0]
        self.points[3] = self.points[2] + np.array([0, 0, self.l3, 1])
        self.points[4] = self.T[0]@self.T[1]@self.points[0] + np.array([0, 0, self.l5, 1])
        self.points[5] = self.T[0]@self.T[1]@self.points[0]
        self.points[6] = self.T[0]@self.T[1]@self.T[2]@self.points[0]

        self.EE_axes = self.T[0]@self.T[1]@self.T[2]@np.array([0.075, 0.075, 0.075, 1])
        self.T_ee = self.T[0]@self.T[1]@self.T[2]

        # End-effector (EE) position and axes
        self.ee.x = self.points[-1][0]
        self.ee.y = self.points[-1][1]
        self.ee.z = self.points[-1][2]
        rpy = rotm_to_euler(self.T_ee[:3,:3])
        self.ee.rotx, self.ee.roty, self.ee.rotz = rpy
        
        # EE coordinate axes
        self.EE_axes = np.zeros((3, 3))
        self.EE_axes[0] = self.T_ee[:3,0] * 0.075 + self.points[-1][0:3]
        self.EE_axes[1] = self.T_ee[:3,1] * 0.075 + self.points[-1][0:3]
        self.EE_axes[2] = self.T_ee[:3,2] * 0.075 + self.points[-1][0:3]



class FiveDOFRobot:
    """
    A class to represent a 5-DOF robotic arm with kinematics calculations, including
    forward kinematics, inverse kinematics, velocity kinematics, and Jacobian computation.

    Attributes:
        l1, l2, l3, l4, l5: Link lengths of the robotic arm.
        theta: List of joint angles in radians.
        theta_limits: Joint limits for each joint.
        ee: End-effector object for storing the position and orientation of the end-effector.
        num_dof: Number of degrees of freedom (5 in this case).
        points: List storing the positions of the robot joints.
        DH: Denavit-Hartenberg parameters for each joint.
        T: Transformation matrices for each joint.
    """
    
    def __init__(self):
        """Initialize the robot parameters and joint limits."""
        # Link lengths
        self.l1, self.l2, self.l3, self.l4, self.l5 = 0.155, 0.099, 0.095, 0.055, 0.105
        
        # Joint angles (initialized to zero)
        self.theta = [0, 0, 0, 0, 0]
        
        # Joint limits (in radians)
        self.theta_limits = [
            [-np.pi, np.pi], 
            [-np.pi/3, np.pi], 
            [-np.pi+np.pi/12, np.pi-np.pi/4], 
            [-np.pi+np.pi/12, np.pi-np.pi/12], 
            [-np.pi, np.pi]
        ]
        
        # End-effector object
        self.ee = EndEffector()
        
        # Robot's points
        self.num_dof = 5
        self.points = [None] * (self.num_dof + 1)

        # Denavit-Hartenberg parameters and transformation matrices
        self.DH = [
            [self.theta[0],       self.l1,            0,          PI/2],  # 0H1
            [self.theta[1]+PI/2,  0,                  self.l2,    PI],    # 1H2
            [self.theta[2],       0,                  self.l3,    PI],    # 2H3
            [self.theta[3]+PI/2,  0,                  0,          PI/2],  # 3H4
            [self.theta[4],       self.l4 + self.l5,  0,          0,],    # 4H5
        ]
        
        # container for successive transformation matrices (ie 2H3, 3H4, ...)
        self.T = np.stack(
            [
                dh_to_matrix([self.theta[0],       self.l1,            0,          PI/2]),  # 0H1
                dh_to_matrix([self.theta[1]+PI/2,  0,                  self.l2,    PI]),    # 1H2
                dh_to_matrix([self.theta[2],       0,                  self.l3,    PI]),    # 2H3
                dh_to_matrix([self.theta[3]+PI/2,  0,                  0,          PI/2]),  # 3H4
                dh_to_matrix([self.theta[4],       self.l4 + self.l5,  0,          0,]),    # 4H5

            ], axis=0)

    
    def calc_forward_kinematics(self, theta: list, radians=False):
        """
        Calculate forward kinematics based on the provided joint angles.
        
        Args:
            theta: List of joint angles (in degrees or radians).
            radians: Boolean flag to indicate if input angles are in radians.
        """
        # update transformaiton matrices to use the thetas in args

        # check that theta values are in radians
        theta = np.array(theta)
        if radians == False:
            # if values arent in radians, then convert
            theta = theta * PI/180

        # update transformation matrices with the new theta vals
        self.T[0, :, :] = dh_to_matrix([theta[0],       self.l1,            0,          PI/2])  # 0H1
        self.T[1, :, :] = dh_to_matrix([theta[1]+PI/2,  0,                  self.l2,    PI])    # 1H2
        self.T[2, :, :] = dh_to_matrix([theta[2],       0,                  self.l3,    PI])    # 2H3
        self.T[3, :, :] = dh_to_matrix([theta[3]+PI/2,  0,                  0,          PI/2])  # 3H4
        self.T[4, :, :] = dh_to_matrix([theta[4],       self.l4 + self.l5,  0,          0,])    # 4H5

        # Calculate robot points (positions of joints)
        self.calc_robot_points()


    def calc_inverse_kinematics(self, EE: EndEffector, soln=0):
        """
        Calculate inverse kinematics to determine the joint angles based on end-effector position.
        
        Args:
            EE: EndEffector object containing desired position and orientation.
            soln: Optional parameter for multiple solutions (not implemented).
        """
        ########################################

        # extract position and rotation from EE object
        P_EE = np.array([EE.x, EE.y, EE.z])
        EE_rpy = (EE.rotx, EE.roty, EE.rotz) 

        # establish the distance from joint 4 to joint 6, d_6
        # actually in our case i think it's 5, not 6
        d_6 = self.l4 + self.l5
        # establish the z vector
        z_vec = np.array([0, 0, 1])
        
        # compute P_wrist = P_EE - d_6 * R0_6 @ [0, 0, 1]
        P_wrist = P_EE - d_6 * (euler_to_rotm(EE_rpy) @ z_vec)
        print(P_wrist)

        # unpack some useful variables
        x_w, y_w, z_w = P_wrist[0], P_wrist[1], P_wrist[2]  # get xyz coordinates from P_wrist
        l1, l2, l3 = self.l1, self.l2, self.l3              # get link lengths w/ shorter names

        # find the height, width and length associated with the 
        # specific "embedded" 2DOF case
        z_2DOF = z_w - l1
        x_2DOF = np.sqrt(x_w**2 + y_w**2)
        L = np.sqrt(x_2DOF**2 + z_2DOF**2)
        
        # calculate thetas 1
        theta1 = [np.arctan2(y_w, x_w), np.arctan2(y_w, x_w) + PI]

        # calculate thetas 3
        t3 = PI - np.acos((l1**2 + l2**2 - L**2)/(2*l1*l2))
        theta3 = [t3, -t3]  # package the two options

        # create container for all of the solutions
        all_solns = np.zeros([8, 5])

        # populate all combinations of the thetas 1-3
        i = 0
        for ang1 in theta1:
            for ang3 in theta3:
                # calculate thetas 2
                gamma = np.arctan2(z_2DOF, x_2DOF)
                alpha = np.arctan2((l2*sin(ang3)), (l1 + l2*cos(ang3)) )
                theta2 = [PI/2 - (gamma - alpha), PI/2 + (gamma - alpha)]
                
                for ang2 in theta2:
                    # compute 3R6 as 0R3.T @ 0R6
                    # in our case I think it might be 5, not 6
                    R0_1 = dh_to_matrix([ang1,       self.l1,   0,          PI/2])[0:3, 0:3]  
                    R1_2 = dh_to_matrix([ang2+PI/2,  0,         self.l2,    PI])[0:3, 0:3]      
                    R2_3 = dh_to_matrix([ang3,       0,         self.l3,    PI])[0:3, 0:3]

                    R0_3 = R0_1 @ R1_2 @ R2_3
                    R3_5 = R0_3.T @ euler_to_rotm(EE_rpy)

                    # find theta4 and theta 5
                    theta4 = np.arctan2(R3_5[1, 2], R3_5[0, 2])
                    theta5 = np.arctan2(R3_5[2, 1], R3_5[2, 0])

                    # store answer
                    all_solns[i][0:3] = [ang1, ang2, ang3, theta4, theta5]
                    i = i+1     # increment index

        # find the valid solutions
        valid_rows = np.ones([8])

        # loop through the columns (cols are sorted by theta)
        for col in range(all_solns.shape[1]):
            # get the theta limits for the colum
            low_lim = self.theta_limits[0]
            up_lim = self.theta_limits[1]

            

        
        



        ########################################




    
    def calc_velocity_kinematics(self, vel: list):
        """
        Calculate the joint velocities required to achieve the given end-effector velocity.
        
        Args:
            vel: Desired end-effector velocity (3x1 vector).
        """
        # calculate the jacobian for the desired EE velocity
        Jacobian_v = self.make_Jacobian_v(vel)
        
        time_step = 0.01    # choose arbitrary timestep fro RRMC

        # calc angular velocities for joints
        inv_Jv = np.linalg.pinv(Jacobian_v)
        theta_dot = inv_Jv @ vel

        # update self.theta
        self.theta = self.theta + (time_step * theta_dot)

        # Recompute robot points based on updated joint angles
        self.calc_forward_kinematics(self.theta, radians=True)

    def calc_robot_points(self):
        """ Calculates the main arm points using the current joint angles """

        # Initialize points[0] to the base (origin)
        self.points[0] = np.array([0, 0, 0, 1])

        # Precompute cumulative transformations to avoid redundant calculations
        T_cumulative = [np.eye(4)]
        for i in range(self.num_dof):
            T_cumulative.append(T_cumulative[-1] @ self.T[i])

        # Calculate the robot points by applying the cumulative transformations
        for i in range(1, 6):
            self.points[i] = T_cumulative[i] @ self.points[0]

        # Calculate EE position and rotation
        self.EE_axes = T_cumulative[-1] @ np.array([0.075, 0.075, 0.075, 1])  # End-effector axes
        self.T_ee = T_cumulative[-1]  # Final transformation matrix for EE

        # Set the end effector (EE) position
        self.ee.x, self.ee.y, self.ee.z = self.points[-1][:3]
        
        # Extract and assign the RPY (roll, pitch, yaw) from the rotation matrix
        rpy = rotm_to_euler(self.T_ee[:3, :3])
        self.ee.rotx, self.ee.roty, self.ee.rotz = rpy[2], rpy[1], rpy[0]

        # Calculate the EE axes in space (in the base frame)
        self.EE = [self.ee.x, self.ee.y, self.ee.z]
        self.EE_axes = np.array([self.T_ee[:3, i] * 0.075 + self.points[-1][:3] for i in range(3)])


    def make_Jacobian_v(self, vel: list):
        """ 
        Computes the linear component of the Jacobian, Jacobian_v, via
        the geometric approach. 
        
        This is/can be used for J_inv @ vel = theta_dot where theta_dot are 
        the joint velocities corresponding to vel, the desired EE velocity.

        Args:
            vel: Desired end-effector velocity (3x1 vector).
        Returns:
            Jacobian_v: the linear component of the Jacobian (3x5 matrix)
        """
        # -----------------------------------------------------
        # PROCESS: the geometric process for calculating the  
        # linear component of the jacobian is as follows:

        # vel_EE = Jacobian_v @ theta_dot
        # vel_EE = x_dot, y_dot, z_dot (dot indicates time deriv.)
        # theta_dot is a vector of the time deriv. of each theta

        # Jacobian_v = z_vec X r_vec (cross product)
        
        # z_vec is the z axis of the current joint in reference
        # to Frame 0
        # (z_vec calculated as z_0 @ R_0i, where z_0 is the z_axis at 
        # frame 0 and R_0i is the rotation matrix from frame 0 to 
        # frame i, extracted from the HTM 0Hi)

        # r_vec is the distance from the current joint to the EE
        # (r_vec calculated as r_EE - r_i, where r_EE is the dist. from
        # joint 1 to the EE, and r_i is the dist from joint 1 to joint i)
        # -----------------------------------------------------

       # compute the cumulative transformation matrix
        cum_htm = [np.eye(4)]
        for i in range(self.num_dof):
            cum_htm.append(cum_htm[-1] @ self.T[i, :, :])

        # radius from base (Frame 0) to EE (Frame 5 in this case)
        r_EE = cum_htm[-1][0:3, 3]

        # get z vectors from the cumulative transformation matrices
        # the z vectors are the third colum of the rotation matrices
        z_vec = np.zeros((3, self.num_dof))
        for j in range(self.num_dof):
            z_vec[:, j] = cum_htm[j][0:3, 2].T

        # make an array of r_vectors
        # zero array to store distance (3x1 vector) for each cumulative radius (ie 0-5, 1-5, ...) 
        r_vec = np.zeros((3, self.num_dof))

        r_vec[:, 0] = r_EE
        for k in range(self.num_dof):
            # compute new r vector (ex r1-5, r2-5, ...) as r_EE - r0-i 
            # extract r0-i from the fourth column of the cumulative htm matrices
            r_vec[:, k] = (r_EE - cum_htm[k][0:3, 3])

        # calculate the Jacobian terms
        # container for the linear velocity component of the Jacobian 
        J_v = np.zeros((3, self.num_dof))

        for i1 in range(self.num_dof):
            # column of J = z x r (cross product)
            J_v[:, i1] = np.cross(z_vec[:, i1], r_vec[:, i1])
        
        return J_v
<<<<<<< HEAD
    
=======
    def calc_numerical_ik(self, EE: EndEffector, tol=0.01, ilimit=50):
        """ Calculate numerical inverse kinematics based on input coordinates. 
         Args:
            EE (EndEffector): The end effector object containing the target position (x, y).
            tol (float, optional): The tolerance for the solution. Defaults to 0.01.
            ilimit (int, optional): The maximum number of iterations. Defaults to 50.
        """

        x_d = np.array([EE.x, EE.y, EE.z]) #generalized pos vector
        
        ########################################
        theta = self.theta
        for i in range(ilimit):
            f_k = self.calc_forward_kinematics(theta) #try with both degrees and radians
            e = x_d - f_k
            print(e)

            if np.linalg.norm(e) > tol:
                theta += np.pinv(make_Jacobian_v(e))

        ########################################
        self.calc_forward_kinematics(self.theta, radians=True)
>>>>>>> 10f57374
<|MERGE_RESOLUTION|>--- conflicted
+++ resolved
@@ -813,30 +813,4 @@
             # column of J = z x r (cross product)
             J_v[:, i1] = np.cross(z_vec[:, i1], r_vec[:, i1])
         
-        return J_v
-<<<<<<< HEAD
-    
-=======
-    def calc_numerical_ik(self, EE: EndEffector, tol=0.01, ilimit=50):
-        """ Calculate numerical inverse kinematics based on input coordinates. 
-         Args:
-            EE (EndEffector): The end effector object containing the target position (x, y).
-            tol (float, optional): The tolerance for the solution. Defaults to 0.01.
-            ilimit (int, optional): The maximum number of iterations. Defaults to 50.
-        """
-
-        x_d = np.array([EE.x, EE.y, EE.z]) #generalized pos vector
-        
-        ########################################
-        theta = self.theta
-        for i in range(ilimit):
-            f_k = self.calc_forward_kinematics(theta) #try with both degrees and radians
-            e = x_d - f_k
-            print(e)
-
-            if np.linalg.norm(e) > tol:
-                theta += np.pinv(make_Jacobian_v(e))
-
-        ########################################
-        self.calc_forward_kinematics(self.theta, radians=True)
->>>>>>> 10f57374
+        return J_v